--- conflicted
+++ resolved
@@ -144,10 +144,106 @@
 .xo-animate-on-hover:hover {
   transform: translateY(-5px);
   box-shadow: 0 10px 25px rgba(0,0,0,0.1);
-<<<<<<< HEAD
-}
-=======
-}
-
-/* XO Builder Video Section Fixes */
->>>>>>> dc0258f5
+}
+
+/* KPR Video Scroll Animation Styles */
+.kpr-video-wrapper {
+  position: relative;
+  overflow: hidden;
+  /* Ensure proper stacking context */
+  z-index: 1;
+  /* Optimize for animations */
+  will-change: transform, opacity;
+}
+
+.kpr-video-wrapper.pinned {
+  /* Additional styles when pinned by ScrollTrigger */
+  position: fixed !important;
+  top: 0;
+  left: 0;
+  width: 100%;
+  height: 100vh;
+}
+
+.kpr-video-ani {
+  position: relative;
+  overflow: hidden;
+  /* Ensure video container is ready for animation */
+  will-change: transform, opacity;
+}
+
+.kpr-video-ani .xb-html-video__item {
+  /* Optimize video element for scrubbing */
+  will-change: transform;
+  /* Ensure smooth playback */
+  transform: translateZ(0);
+}
+
+/* Hero section fade out support */
+.hero-section,
+.image-banner,
+.slideshow {
+  /* Ensure hero sections can be animated */
+  will-change: opacity;
+  position: relative;
+  z-index: 2;
+}
+
+/* Loading state for video scroll */
+.kpr-video-loading {
+  opacity: 0;
+  pointer-events: none;
+}
+
+/* Performance optimizations for video scroll */
+.kpr-video-wrapper,
+.kpr-video-ani {
+  /* GPU acceleration */
+  transform: translateZ(0);
+  /* Contain layout recalculations */
+  contain: layout style;
+}
+
+/* Responsive video scroll */
+@media screen and (max-width: 768px) {
+  .kpr-video-wrapper {
+    /* Reduce intensity on mobile */
+    will-change: opacity;
+  }
+}
+
+/* Accessibility - respect motion preferences */
+@media (prefers-reduced-motion: reduce) {
+  .kpr-video-wrapper {
+    /* Disable complex animations */
+    will-change: auto;
+    transform: none !important;
+    opacity: 1 !important;
+  }
+  
+  .kpr-video-ani .xb-html-video__item {
+    /* Keep video static */
+    will-change: auto;
+    transform: none !important;
+  }
+}
+
+/* Debug styles for video scroll */
+.kpr-video-debug {
+  outline: 2px dashed #4a90e2;
+  position: relative;
+}
+
+.kpr-video-debug::before {
+  content: "KPR Video Scroll";
+  position: absolute;
+  top: -25px;
+  left: 0;
+  background: #4a90e2;
+  color: white;
+  padding: 4px 8px;
+  font-size: 11px;
+  border-radius: 3px;
+  z-index: 1000;
+  pointer-events: none;
+}