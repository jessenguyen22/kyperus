--- conflicted
+++ resolved
@@ -1,352 +1,287 @@
-<<<<<<< HEAD
 /**
- * Custom GSAP Animations for XO Builder Elements
- * This file is independent from XO Builder and won't be overridden
- * 
- * Naming Convention for XO Builder elements:
- * - Add custom classes like: gsap-fade-in, gsap-slide-up, etc.
- * - Use data attributes: data-gsap="animation-name"
- * - Target by XO classes: .xb-section, .xb-element, etc.
+ * KPR Video Scroll Animation System
+ * Converts React/GSAP logic to vanilla JavaScript for Shopify theme
+ * Compatible with XB Builder sections and theme architecture
  */
 
-// Wait for GSAP to load
-document.addEventListener('DOMContentLoaded', function() {
-  if (typeof gsap !== 'undefined') {
-    console.log('🎬 GSAP Custom Animations Loaded');
-    initGSAPAnimations();
+class KPRVideoScroll {
+  constructor() {
+    this.videos = new Map();
+    this.timelines = new Map();
+    this.isInitialized = false;
+    
+    // Configuration
+    this.config = {
+      selectors: {
+        wrapper: '.kpr-video-wrapper',
+        video: '.kpr-video-ani .xb-html-video__item',
+        heroSection: '.hero-section, .image-banner, .slideshow'
+      },
+      animation: {
+        initialOffset: '-50vh',
+        duration: 3,
+        ease: 'power1.inOut'
+      }
+    };
+    
+    this.init();
+  }
+
+  init() {
+    if (this.shouldEnable()) {
+      this.setupVideoScrollAnimations();
+      this.isInitialized = true;
+      console.log('🎬 KPR Video Scroll initialized');
+    }
+  }
+
+  shouldEnable() {
+    // Theme editor check
+    if (window.Shopify?.designMode) {
+      console.log('🎨 Theme Editor detected - Video scroll disabled');
+      return false;
+    }
+    
+    // GSAP availability check
+    if (typeof gsap === 'undefined') {
+      console.warn('⚠️ GSAP not loaded - Video scroll disabled');
+      return false;
+    }
+    
+    // ScrollTrigger availability check
+    if (typeof ScrollTrigger === 'undefined') {
+      console.warn('⚠️ ScrollTrigger not loaded - Video scroll disabled');
+      return false;
+    }
+    
+    return true;
+  }
+
+  setupVideoScrollAnimations() {
+    const videoWrappers = document.querySelectorAll(this.config.selectors.wrapper);
+    
+    if (videoWrappers.length === 0) {
+      console.log('📹 No video wrappers found with selector:', this.config.selectors.wrapper);
+      return;
+    }
+
+    videoWrappers.forEach((wrapper, index) => {
+      this.setupSingleVideoAnimation(wrapper, index);
+    });
+  }
+
+  setupSingleVideoAnimation(wrapper, index) {
+    const video = wrapper.querySelector(this.config.selectors.video);
+    
+    if (!video) {
+      console.warn('⚠️ Video element not found in wrapper:', wrapper);
+      return;
+    }
+
+    // Setup video properties
+    this.setupVideoProperties(video);
+    
+    // Create unique ID for this animation
+    const animationId = `kpr-video-${index}`;
+    this.videos.set(animationId, { wrapper, video });
+    
+    // Set initial state
+    gsap.set(wrapper, { 
+      marginTop: this.config.animation.initialOffset, 
+      opacity: 0 
+    });
+    
+    // Create timeline
+    const tl = gsap.timeline({
+      scrollTrigger: {
+        trigger: wrapper,
+        start: 'top top',
+        end: '+=200% top',
+        scrub: true,
+        pin: true,
+        onUpdate: (self) => {
+          this.handleScrollUpdate(self, video);
+        }
+      }
+    });
+
+    // Animation sequence
+    this.buildTimeline(tl, wrapper, video);
+    
+    // Store timeline reference
+    this.timelines.set(animationId, tl);
+    
+    console.log(`🎬 Video animation setup complete for: ${animationId}`);
+  }
+
+  setupVideoProperties(video) {
+    // Ensure video is properly configured
+    video.muted = true;
+    video.defaultMuted = true;
+    video.playsInline = true;
+    video.loop = false;
+    video.autoplay = false;
+    
+    // Prevent video from auto-playing
+    video.pause();
+    
+    // Handle video loading
+    const handleCanPlay = () => {
+      video.currentTime = 0;
+      console.log('📹 Video ready for scrubbing');
+    };
+
+    const handleLoadedMetadata = () => {
+      // Video metadata is loaded, ready for currentTime manipulation
+      console.log('📊 Video metadata loaded, duration:', video.duration);
+    };
+
+    if (video.readyState >= 1) {
+      handleLoadedMetadata();
+    } else {
+      video.addEventListener('loadedmetadata', handleLoadedMetadata, { once: true });
+    }
+
+    if (video.readyState >= 3) {
+      handleCanPlay();
+    } else {
+      video.addEventListener('canplay', handleCanPlay, { once: true });
+    }
+  }
+
+  buildTimeline(tl, wrapper, video) {
+    // Find hero section to fade out
+    const heroSection = document.querySelector(this.config.selectors.heroSection);
+    
+    if (heroSection) {
+      tl.to(heroSection, { 
+        delay: 0.5, 
+        opacity: 0, 
+        ease: this.config.animation.ease 
+      });
+    }
+    
+    // Fade in video wrapper
+    tl.to(wrapper, { 
+      opacity: 1, 
+      duration: 2, 
+      ease: this.config.animation.ease 
+    });
+    
+    // Add video scrubbing when metadata is loaded
+    this.addVideoScrubbing(tl, video);
+  }
+
+  addVideoScrubbing(tl, video) {
+    const addScrubbing = () => {
+      if (video.duration && video.duration > 0) {
+        tl.to(video, { 
+          currentTime: video.duration, 
+          duration: this.config.animation.duration, 
+          ease: 'none' // Smooth scrubbing
+        }, '<');
+        
+        console.log('🎬 Video scrubbing added to timeline');
+      }
+    };
+
+    if (video.readyState >= 1 && video.duration) {
+      addScrubbing();
+    } else {
+      video.addEventListener('loadedmetadata', addScrubbing, { once: true });
+    }
+  }
+
+  handleScrollUpdate(self, video) {
+    // Additional scroll handling if needed
+    // This is called during scroll updates
+    if (video.readyState >= 1) {
+      // Ensure video stays paused during scrubbing
+      if (!video.paused) {
+        video.pause();
+      }
+    }
+  }
+
+  // Debug and control methods
+  getDebugInfo() {
+    return {
+      isInitialized: this.isInitialized,
+      videosCount: this.videos.size,
+      timelinesCount: this.timelines.size,
+      config: this.config
+    };
+  }
+
+  destroy() {
+    // Clean up timelines
+    this.timelines.forEach((tl) => {
+      if (tl.scrollTrigger) {
+        tl.scrollTrigger.kill();
+      }
+      tl.kill();
+    });
+    
+    // Clean up maps
+    this.videos.clear();
+    this.timelines.clear();
+    
+    console.log('🧹 KPR Video Scroll destroyed');
+  }
+
+  refresh() {
+    // Refresh ScrollTrigger instances
+    if (typeof ScrollTrigger !== 'undefined') {
+      ScrollTrigger.refresh();
+      console.log('🔄 ScrollTrigger refreshed');
+    }
+  }
+}
+
+// Initialize when DOM is ready and GSAP is loaded
+function initKPRVideoScroll() {
+  if (document.readyState === 'loading') {
+    document.addEventListener('DOMContentLoaded', () => {
+      window.kprVideoScroll = new KPRVideoScroll();
+    });
   } else {
-    console.warn('⚠️ GSAP not loaded - animations disabled');
-  }
-});
-
-// Reinitialize on instant navigation
-document.addEventListener('page:loaded', function() {
+    window.kprVideoScroll = new KPRVideoScroll();
+  }
+}
+
+// Check if GSAP is already loaded
+if (typeof gsap !== 'undefined' && typeof ScrollTrigger !== 'undefined') {
+  initKPRVideoScroll();
+} else {
+  // Wait for GSAP to load
+  const checkGSAP = setInterval(() => {
+    if (typeof gsap !== 'undefined' && typeof ScrollTrigger !== 'undefined') {
+      clearInterval(checkGSAP);
+      initKPRVideoScroll();
+    }
+  }, 100);
+  
+  // Timeout after 10 seconds
   setTimeout(() => {
-    if (typeof gsap !== 'undefined') {
-      console.log('🔄 Reinitializing GSAP animations after navigation');
-      initGSAPAnimations();
-    }
-  }, 100);
-});
-
-/**
- * Main GSAP initialization function
- */
-function initGSAPAnimations() {
-  // Register ScrollTrigger if available
-  if (typeof ScrollTrigger !== 'undefined') {
-    gsap.registerPlugin(ScrollTrigger);
-  }
-  
-  // Initialize all animation types
-  initFadeAnimations();
-  initSlideAnimations();
-  initScaleAnimations();
-  initRotateAnimations();
-  initStaggerAnimations();
-  initCustomAnimations();
-  
-  // Refresh ScrollTrigger after all animations
-  if (typeof ScrollTrigger !== 'undefined') {
-    ScrollTrigger.refresh();
-  }
+    clearInterval(checkGSAP);
+    console.warn('⚠️ GSAP/ScrollTrigger not loaded within 10 seconds');
+  }, 10000);
 }
 
-/**
- * Fade Animations
- * Usage: Add class "gsap-fade-in" or data-gsap="fade-in"
- */
-function initFadeAnimations() {
-  // Fade In
-  gsap.set('.gsap-fade-in, [data-gsap="fade-in"]', { opacity: 0 });
-  gsap.to('.gsap-fade-in, [data-gsap="fade-in"]', {
-    opacity: 1,
-    duration: 1,
-    ease: 'power2.out',
-    scrollTrigger: {
-      trigger: '.gsap-fade-in, [data-gsap="fade-in"]',
-      start: 'top 85%',
-      toggleActions: 'play none none reverse'
-    }
-  });
-
-  // Fade In Up
-  gsap.set('.gsap-fade-up, [data-gsap="fade-up"]', { 
-    opacity: 0, 
-    y: 50 
-  });
-  gsap.to('.gsap-fade-up, [data-gsap="fade-up"]', {
-    opacity: 1,
-    y: 0,
-    duration: 1,
-    ease: 'power2.out',
-    scrollTrigger: {
-      trigger: '.gsap-fade-up, [data-gsap="fade-up"]',
-      start: 'top 85%',
-      toggleActions: 'play none none reverse'
-    }
-  });
-
-  // Fade In Down
-  gsap.set('.gsap-fade-down, [data-gsap="fade-down"]', { 
-    opacity: 0, 
-    y: -50 
-  });
-  gsap.to('.gsap-fade-down, [data-gsap="fade-down"]', {
-    opacity: 1,
-    y: 0,
-    duration: 1,
-    ease: 'power2.out',
-    scrollTrigger: {
-      trigger: '.gsap-fade-down, [data-gsap="fade-down"]',
-      start: 'top 85%',
-      toggleActions: 'play none none reverse'
-    }
-  });
-}
-
-/**
- * Slide Animations
- * Usage: Add class "gsap-slide-left" or data-gsap="slide-left"
- */
-function initSlideAnimations() {
-  // Slide from Left
-  gsap.set('.gsap-slide-left, [data-gsap="slide-left"]', { 
-    x: -100,
-    opacity: 0 
-  });
-  gsap.to('.gsap-slide-left, [data-gsap="slide-left"]', {
-    x: 0,
-    opacity: 1,
-    duration: 1,
-    ease: 'power2.out',
-    scrollTrigger: {
-      trigger: '.gsap-slide-left, [data-gsap="slide-left"]',
-      start: 'top 85%',
-      toggleActions: 'play none none reverse'
-    }
-  });
-
-  // Slide from Right
-  gsap.set('.gsap-slide-right, [data-gsap="slide-right"]', { 
-    x: 100,
-    opacity: 0 
-  });
-  gsap.to('.gsap-slide-right, [data-gsap="slide-right"]', {
-    x: 0,
-    opacity: 1,
-    duration: 1,
-    ease: 'power2.out',
-    scrollTrigger: {
-      trigger: '.gsap-slide-right, [data-gsap="slide-right"]',
-      start: 'top 85%',
-      toggleActions: 'play none none reverse'
-    }
-  });
-}
-
-/**
- * Scale Animations
- * Usage: Add class "gsap-scale-in" or data-gsap="scale-in"
- */
-function initScaleAnimations() {
-  // Scale In
-  gsap.set('.gsap-scale-in, [data-gsap="scale-in"]', { 
-    scale: 0.8,
-    opacity: 0 
-  });
-  gsap.to('.gsap-scale-in, [data-gsap="scale-in"]', {
-    scale: 1,
-    opacity: 1,
-    duration: 0.8,
-    ease: 'back.out(1.7)',
-    scrollTrigger: {
-      trigger: '.gsap-scale-in, [data-gsap="scale-in"]',
-      start: 'top 85%',
-      toggleActions: 'play none none reverse'
-    }
-  });
-
-  // Scale Up on Hover
-  const scaleHoverElements = document.querySelectorAll('.gsap-scale-hover, [data-gsap="scale-hover"]');
-  scaleHoverElements.forEach(element => {
-    element.addEventListener('mouseenter', () => {
-      gsap.to(element, { scale: 1.05, duration: 0.3, ease: 'power2.out' });
-    });
-    element.addEventListener('mouseleave', () => {
-      gsap.to(element, { scale: 1, duration: 0.3, ease: 'power2.out' });
-    });
-  });
-}
-
-/**
- * Rotate Animations
- * Usage: Add class "gsap-rotate-in" or data-gsap="rotate-in"
- */
-function initRotateAnimations() {
-  gsap.set('.gsap-rotate-in, [data-gsap="rotate-in"]', { 
-    rotation: -10,
-    opacity: 0 
-  });
-  gsap.to('.gsap-rotate-in, [data-gsap="rotate-in"]', {
-    rotation: 0,
-    opacity: 1,
-    duration: 1,
-    ease: 'power2.out',
-    scrollTrigger: {
-      trigger: '.gsap-rotate-in, [data-gsap="rotate-in"]',
-      start: 'top 85%',
-      toggleActions: 'play none none reverse'
-    }
-  });
-}
-
-/**
- * Stagger Animations
- * Usage: Add class "gsap-stagger" to parent, children will animate with delay
- */
-function initStaggerAnimations() {
-  const staggerContainers = document.querySelectorAll('.gsap-stagger, [data-gsap="stagger"]');
-  
-  staggerContainers.forEach(container => {
-    const children = container.children;
-    
-    gsap.set(children, { 
-      opacity: 0, 
-      y: 30 
-    });
-    
-    gsap.to(children, {
-      opacity: 1,
-      y: 0,
-      duration: 0.8,
-      ease: 'power2.out',
-      stagger: 0.1,
-      scrollTrigger: {
-        trigger: container,
-        start: 'top 85%',
-        toggleActions: 'play none none reverse'
-      }
-    });
-  });
-}
-
-/**
- * Custom Animations
- * Add your specific XO Builder animations here
- */
-function initCustomAnimations() {
-  // Example: Hero Section Animation
-  const heroSection = document.querySelector('.xb-hero, [data-gsap="hero"]');
-  if (heroSection) {
-    const heroTitle = heroSection.querySelector('h1, .hero-title');
-    const heroSubtitle = heroSection.querySelector('.hero-subtitle, .subtitle');
-    const heroButton = heroSection.querySelector('.btn, .button');
-    
-    if (heroTitle || heroSubtitle || heroButton) {
-      const tl = gsap.timeline();
-      
-      if (heroTitle) {
-        gsap.set(heroTitle, { opacity: 0, y: 50 });
-        tl.to(heroTitle, { opacity: 1, y: 0, duration: 1, ease: 'power2.out' });
-      }
-      
-      if (heroSubtitle) {
-        gsap.set(heroSubtitle, { opacity: 0, y: 30 });
-        tl.to(heroSubtitle, { opacity: 1, y: 0, duration: 0.8, ease: 'power2.out' }, '-=0.5');
-      }
-      
-      if (heroButton) {
-        gsap.set(heroButton, { opacity: 0, scale: 0.8 });
-        tl.to(heroButton, { opacity: 1, scale: 1, duration: 0.6, ease: 'back.out(1.7)' }, '-=0.3');
-      }
-    }
-  }
-
-  // Example: Product Cards Animation
-  const productCards = document.querySelectorAll('.product-card, .xb-product, [data-gsap="product"]');
-  if (productCards.length > 0) {
-    gsap.set(productCards, { 
-      opacity: 0, 
-      y: 50,
-      scale: 0.95
-    });
-    
-    gsap.to(productCards, {
-      opacity: 1,
-      y: 0,
-      scale: 1,
-      duration: 0.8,
-      ease: 'power2.out',
-      stagger: 0.1,
-      scrollTrigger: {
-        trigger: productCards[0],
-        start: 'top 85%',
-        toggleActions: 'play none none reverse'
-      }
-    });
-  }
-
-  // ADD YOUR CUSTOM ANIMATIONS HERE
-  // Example structure:
-  /*
-  const customElement = document.querySelector('.your-xo-class');
-  if (customElement) {
-    gsap.fromTo(customElement, 
-      { opacity: 0, x: -50 },
-      { 
-        opacity: 1, 
-        x: 0, 
-        duration: 1,
-        scrollTrigger: {
-          trigger: customElement,
-          start: 'top 85%'
-        }
-      }
-    );
-  }
-  */
-}
-
-
-/**
- * Utility Functions
- */
-
-// Function to add animation to specific XO elements
-window.addGSAPAnimation = function(selector, animation) {
-  const elements = document.querySelectorAll(selector);
-  if (elements.length > 0 && typeof gsap !== 'undefined') {
-    gsap.fromTo(elements, animation.from, animation.to);
-  }
+// Global debug functions
+window.getVideoScrollDebug = () => {
+  return window.kprVideoScroll ? window.kprVideoScroll.getDebugInfo() : null;
 };
 
-// Function to create timeline for complex animations
-window.createGSAPTimeline = function(animations) {
-  if (typeof gsap !== 'undefined') {
-    const tl = gsap.timeline();
-    animations.forEach(anim => {
-      const elements = document.querySelectorAll(anim.selector);
-      if (elements.length > 0) {
-        tl.fromTo(elements, anim.from, anim.to, anim.position || '');
-      }
-    });
-    return tl;
+window.refreshVideoScroll = () => {
+  if (window.kprVideoScroll) {
+    window.kprVideoScroll.refresh();
   }
 };
 
-// Debug function
-window.debugGSAP = function() {
-  console.log('🎬 GSAP Debug Info:');
-  console.log('GSAP loaded:', typeof gsap !== 'undefined');
-  console.log('ScrollTrigger loaded:', typeof ScrollTrigger !== 'undefined');
-  console.log('Elements with GSAP classes:', document.querySelectorAll('[class*="gsap-"], [data-gsap]').length);
-  
-  // List all elements with GSAP classes
-  const gsapElements = document.querySelectorAll('[class*="gsap-"], [data-gsap]');
-  gsapElements.forEach((el, index) => {
-    console.log(`Element ${index + 1}:`, el.className, el.dataset.gsap || '');
-  });
-};
-=======
->>>>>>> dc0258f5
+window.destroyVideoScroll = () => {
+  if (window.kprVideoScroll) {
+    window.kprVideoScroll.destroy();
+    window.kprVideoScroll = null;
+  }
+};